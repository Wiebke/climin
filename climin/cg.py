--- conflicted
+++ resolved
@@ -18,7 +18,7 @@
     """
 
     def __init__(self, wrt, H=None, b=None, f_Hp=None, epsilon=1e-14,
-                 logfunc=None, precond=None):
+                 logfunc=None, precond = None):
         super(ConjugateGradient, self).__init__(
             wrt, args=None, logfunc=logfunc)
         self.f_Hp = f_Hp if f_Hp is not None else lambda p: np.dot(H, p)
@@ -40,11 +40,7 @@
         grad = self.f_Hp(self.wrt) - self.b
         y = self.solve(grad)
         direction = -y
-<<<<<<< HEAD
-        
-=======
        
->>>>>>> 964e88f2
         # If the gradient is exactly zero, we stop. Otherwise, the
         # updates will lead to NaN errors because the direction will
         # be zero.
@@ -68,10 +64,7 @@
 
             y = self.solve(grad)
             beta = np.dot(grad, y) / ry
-<<<<<<< HEAD
-=======
 
->>>>>>> 964e88f2
             direction = - y + beta * direction
 
             # If we don't bail out here, we will enter regions of numerical
