<<<<<<< HEAD
from stops import AfterNIterations
from stops import Any, All
from stops import ModuloNIterations
from stops import NotBetterThanAfter
from stops import TimeElapsed
from stops import Patience
from stops import OnSignal
from stops import never, always
from stops import AfterNIterations
from stops import IsNaN
=======
from __future__ import absolute_import

from .stops import AfterNIterations
from .stops import Any, All
from .stops import ModuloNIterations
from .stops import NotBetterThanAfter
from .stops import TimeElapsed
from .stops import Patience
from .stops import OnSignal
from .stops import never, always
from .stops import AfterNIterations
>>>>>>> c2a1d522
<|MERGE_RESOLUTION|>--- conflicted
+++ resolved
@@ -1,15 +1,3 @@
-<<<<<<< HEAD
-from stops import AfterNIterations
-from stops import Any, All
-from stops import ModuloNIterations
-from stops import NotBetterThanAfter
-from stops import TimeElapsed
-from stops import Patience
-from stops import OnSignal
-from stops import never, always
-from stops import AfterNIterations
-from stops import IsNaN
-=======
 from __future__ import absolute_import
 
 from .stops import AfterNIterations
@@ -21,4 +9,4 @@
 from .stops import OnSignal
 from .stops import never, always
 from .stops import AfterNIterations
->>>>>>> c2a1d522
+from .stops import IsNaN
